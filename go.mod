module github.com/prysmaticlabs/prysm/v3

go 1.19

require (
	contrib.go.opencensus.io/exporter/jaeger v0.2.1
	github.com/MariusVanDerWijden/FuzzyVM v0.0.0-20220901111237-4348e62e228d
	github.com/MariusVanDerWijden/tx-fuzz v0.0.0-00010101000000-000000000000
	github.com/aristanetworks/goarista v0.0.0-20200805130819-fd197cf57d96
	github.com/bazelbuild/rules_go v0.23.2
	github.com/btcsuite/btcd/btcec/v2 v2.3.2
	github.com/d4l3k/messagediff v1.2.1
	github.com/dgraph-io/ristretto v0.0.4-0.20210318174700-74754f61e018
	github.com/dustin/go-humanize v1.0.0
	github.com/emicklei/dot v0.11.0
	github.com/ethereum/go-ethereum v1.10.26
	github.com/fjl/memsize v0.0.0-20190710130421-bcb5799ab5e5
	github.com/fsnotify/fsnotify v1.6.0
	github.com/ghodss/yaml v1.0.0
	github.com/go-yaml/yaml v2.1.0+incompatible
	github.com/gogo/protobuf v1.3.2
	github.com/golang-jwt/jwt/v4 v4.3.0
	github.com/golang/gddo v0.0.0-20200528160355-8d077c1d8f4c
	github.com/golang/mock v1.6.0
	github.com/golang/protobuf v1.5.2
	github.com/golang/snappy v0.0.4
	github.com/google/gofuzz v1.2.0
	github.com/google/uuid v1.3.0
	github.com/gorilla/mux v1.8.0
	github.com/gostaticanalysis/comment v1.4.2
	github.com/grpc-ecosystem/go-grpc-middleware v1.2.2
	github.com/grpc-ecosystem/go-grpc-prometheus v1.2.0
	github.com/grpc-ecosystem/grpc-gateway/v2 v2.0.1
	github.com/hashicorp/golang-lru v0.5.5-0.20210104140557-80c98217689d
	github.com/herumi/bls-eth-go-binary v0.0.0-20210917013441-d37c07cfda4e
	github.com/holiman/uint256 v1.2.0
	github.com/ianlancetaylor/cgosymbolizer v0.0.0-20200424224625-be1b05b0b279
	github.com/ipfs/go-log/v2 v2.5.1
	github.com/joonix/log v0.0.0-20200409080653-9c1d2ceb5f1d
	github.com/json-iterator/go v1.1.12
	github.com/k0kubun/go-ansi v0.0.0-20180517002512-3bf9e2903213
	github.com/kr/pretty v0.3.0
	github.com/libp2p/go-libp2p v0.26.0
	github.com/libp2p/go-libp2p-pubsub v0.9.1
	github.com/logrusorgru/aurora v2.0.3+incompatible
	github.com/manifoldco/promptui v0.7.0
	github.com/mgutz/ansi v0.0.0-20170206155736-9520e82c474b
	github.com/minio/highwayhash v1.0.1
	github.com/minio/sha256-simd v1.0.0
	github.com/mohae/deepcopy v0.0.0-20170929034955-c48cc78d4826
	github.com/multiformats/go-multiaddr v0.8.0
	github.com/onsi/ginkgo v1.16.5
	github.com/onsi/gomega v1.24.0
	github.com/patrickmn/go-cache v2.1.0+incompatible
	github.com/paulbellamy/ratecounter v0.2.0
	github.com/pborman/uuid v1.2.1
	github.com/pkg/errors v0.9.1
	github.com/prometheus/client_golang v1.14.0
	github.com/prometheus/client_model v0.3.0
	github.com/prometheus/prom2json v1.3.0
	github.com/prysmaticlabs/fastssz v0.0.0-20220628121656-93dfe28febab
	github.com/prysmaticlabs/go-bitfield v0.0.0-20210809151128-385d8c5e3fb7
	github.com/prysmaticlabs/prombbolt v0.0.0-20210126082820-9b7adba6db7c
	github.com/prysmaticlabs/protoc-gen-go-cast v0.0.0-20211014160335-757fae4f38c6
	github.com/r3labs/sse v0.0.0-20210224172625-26fe804710bc
	github.com/rs/cors v1.7.0
	github.com/schollz/progressbar/v3 v3.3.4
	github.com/sirupsen/logrus v1.8.1
	github.com/status-im/keycard-go v0.2.0
	github.com/stretchr/testify v1.8.1
	github.com/supranational/blst v0.3.8-0.20220526154634-513d2456b344
	github.com/thomaso-mirodin/intmath v0.0.0-20160323211736-5dc6d854e46e
	github.com/trailofbits/go-mutexasserts v0.0.0-20200708152505-19999e7d3cef
	github.com/tyler-smith/go-bip39 v1.1.0
	github.com/urfave/cli/v2 v2.17.2-0.20221006022127-8f469abc00aa
	github.com/uudashr/gocognit v1.0.5
	github.com/wealdtech/go-bytesutil v1.1.1
	github.com/wealdtech/go-eth2-util v1.6.3
	github.com/wealdtech/go-eth2-wallet-encryptor-keystorev4 v1.1.3
	github.com/wercker/journalhook v0.0.0-20180428041537-5d0a5ae867b3
	go.etcd.io/bbolt v1.3.5
	go.opencensus.io v0.24.0
	go.uber.org/automaxprocs v1.3.0
<<<<<<< HEAD
	golang.org/x/crypto v0.4.0
=======
	golang.org/x/crypto v0.5.0
>>>>>>> 8918e8c2
	golang.org/x/exp v0.0.0-20221205204356-47842c84f3db
	golang.org/x/mod v0.7.0
	golang.org/x/sync v0.1.0
	golang.org/x/tools v0.3.0
	google.golang.org/genproto v0.0.0-20210426193834-eac7f76ac494
	google.golang.org/grpc v1.40.0
	google.golang.org/protobuf v1.28.1
	gopkg.in/d4l3k/messagediff.v1 v1.2.1
	gopkg.in/yaml.v2 v2.4.0
	k8s.io/client-go v0.18.3
)

require (
	github.com/BurntSushi/toml v1.1.0 // indirect
	github.com/VictoriaMetrics/fastcache v1.10.0 // indirect
	github.com/benbjohnson/clock v1.3.0 // indirect
	github.com/beorn7/perks v1.0.1 // indirect
	github.com/cespare/xxhash v1.1.0 // indirect
	github.com/cespare/xxhash/v2 v2.2.0 // indirect
	github.com/chzyer/readline v1.5.0 // indirect
	github.com/containerd/cgroups v1.0.4 // indirect
	github.com/coreos/go-systemd/v22 v22.5.0 // indirect
	github.com/cpuguy83/go-md2man/v2 v2.0.2 // indirect
	github.com/davecgh/go-spew v1.1.1 // indirect
	github.com/davidlazar/go-crypto v0.0.0-20200604182044-b73af7476f6c // indirect
	github.com/deckarep/golang-set/v2 v2.1.0 // indirect
	github.com/decred/dcrd/dcrec/secp256k1/v4 v4.1.0 // indirect
	github.com/deepmap/oapi-codegen v1.8.2 // indirect
	github.com/dlclark/regexp2 v1.7.0 // indirect
	github.com/docker/go-units v0.5.0 // indirect
	github.com/dop251/goja v0.0.0-20230122112309-96b1610dd4f7 // indirect
	github.com/edsrzf/mmap-go v1.1.0 // indirect
	github.com/elastic/gosigar v0.14.2 // indirect
	github.com/ferranbt/fastssz v0.0.0-20210120143747-11b9eff30ea9 // indirect
	github.com/flynn/noise v1.0.0 // indirect
	github.com/francoispqt/gojay v1.2.13 // indirect
	github.com/go-playground/locales v0.14.0 // indirect
	github.com/go-playground/universal-translator v0.18.0 // indirect
	github.com/go-sourcemap/sourcemap v2.1.3+incompatible // indirect
	github.com/go-stack/stack v1.8.1 // indirect
	github.com/go-task/slim-sprig v0.0.0-20210107165309-348f09dbbbc0 // indirect
	github.com/godbus/dbus/v5 v5.1.0 // indirect
	github.com/golang/groupcache v0.0.0-20200121045136-8c9f03a8e57e // indirect
	github.com/google/go-cmp v0.5.9 // indirect
	github.com/google/gopacket v1.1.19 // indirect
	github.com/google/pprof v0.0.0-20221203041831-ce31453925ec // indirect
	github.com/gorilla/websocket v1.5.0 // indirect
	github.com/graph-gophers/graphql-go v1.3.0 // indirect
	github.com/hashicorp/go-bexpr v0.1.10 // indirect
<<<<<<< HEAD
	github.com/hashicorp/golang-lru/v2 v2.0.1 // indirect
=======
	github.com/holiman/big v0.0.0-20221017200358-a027dc42d04e // indirect
>>>>>>> 8918e8c2
	github.com/holiman/bloomfilter/v2 v2.0.3 // indirect
	github.com/holiman/goevmlab v0.0.0-20220902091028-02faf03e18e4 // indirect
	github.com/huin/goupnp v1.0.3 // indirect
	github.com/influxdata/influxdb v1.8.3 // indirect
	github.com/influxdata/influxdb-client-go/v2 v2.4.0 // indirect
	github.com/influxdata/line-protocol v0.0.0-20210311194329-9aa0e372d097 // indirect
	github.com/ipfs/go-cid v0.3.2 // indirect
	github.com/jackpal/go-nat-pmp v1.0.2 // indirect
	github.com/jbenet/go-temp-err-catcher v0.1.0 // indirect
	github.com/juju/ansiterm v0.0.0-20180109212912-720a0952cc2a // indirect
	github.com/karalabe/usb v0.0.2 // indirect
	github.com/klauspost/compress v1.15.12 // indirect
	github.com/klauspost/cpuid/v2 v2.2.1 // indirect
	github.com/koron/go-ssdp v0.0.3 // indirect
	github.com/kr/text v0.2.0 // indirect
	github.com/leodido/go-urn v1.2.1 // indirect
	github.com/libp2p/go-buffer-pool v0.1.0 // indirect
	github.com/libp2p/go-cidranger v1.1.0 // indirect
	github.com/libp2p/go-flow-metrics v0.1.0 // indirect
	github.com/libp2p/go-libp2p-asn-util v0.2.0 // indirect
	github.com/libp2p/go-mplex v0.7.0 // indirect
	github.com/libp2p/go-msgio v0.3.0 // indirect
	github.com/libp2p/go-nat v0.1.0 // indirect
	github.com/libp2p/go-netroute v0.2.1 // indirect
	github.com/libp2p/go-reuseport v0.2.0 // indirect
	github.com/libp2p/go-yamux/v4 v4.0.0 // indirect
	github.com/lunixbochs/vtclean v1.0.0 // indirect
	github.com/marten-seemann/tcp v0.0.0-20210406111302-dfbc87cc63fd // indirect
	github.com/mattn/go-colorable v0.1.8 // indirect
	github.com/mattn/go-isatty v0.0.16 // indirect
	github.com/mattn/go-runewidth v0.0.13 // indirect
	github.com/matttproud/golang_protobuf_extensions v1.0.4 // indirect
	github.com/miekg/dns v1.1.50 // indirect
	github.com/mikioh/tcpinfo v0.0.0-20190314235526-30a79bb1804b // indirect
	github.com/mikioh/tcpopt v0.0.0-20190314235656-172688c1accc // indirect
	github.com/mitchellh/colorstring v0.0.0-20190213212951-d06e56a500db // indirect
	github.com/mitchellh/mapstructure v1.4.1 // indirect
	github.com/mitchellh/pointerstructure v1.2.0 // indirect
	github.com/modern-go/concurrent v0.0.0-20180306012644-bacd9c7ef1dd // indirect
	github.com/modern-go/reflect2 v1.0.2 // indirect
	github.com/mr-tron/base58 v1.2.0 // indirect
	github.com/multiformats/go-base32 v0.1.0 // indirect
	github.com/multiformats/go-base36 v0.2.0 // indirect
	github.com/multiformats/go-multiaddr-dns v0.3.1 // indirect
	github.com/multiformats/go-multiaddr-fmt v0.1.0 // indirect
	github.com/multiformats/go-multibase v0.1.1 // indirect
	github.com/multiformats/go-multicodec v0.7.0 // indirect
	github.com/multiformats/go-multihash v0.2.1 // indirect
	github.com/multiformats/go-multistream v0.4.1 // indirect
	github.com/multiformats/go-varint v0.0.7 // indirect
	github.com/nxadm/tail v1.4.8 // indirect
	github.com/olekukonko/tablewriter v0.0.5 // indirect
	github.com/onsi/ginkgo/v2 v2.5.1 // indirect
	github.com/opencontainers/runtime-spec v1.0.2 // indirect
	github.com/opentracing/opentracing-go v1.2.0 // indirect
	github.com/pbnjay/memory v0.0.0-20210728143218-7b4eea64cf58 // indirect
	github.com/pmezard/go-difflib v1.0.0 // indirect
	github.com/prometheus/common v0.37.0 // indirect
	github.com/prometheus/procfs v0.8.0 // indirect
	github.com/quic-go/qpack v0.4.0 // indirect
	github.com/quic-go/qtls-go1-19 v0.2.1 // indirect
	github.com/quic-go/qtls-go1-20 v0.1.1 // indirect
	github.com/quic-go/quic-go v0.33.0 // indirect
	github.com/quic-go/webtransport-go v0.5.1 // indirect
	github.com/raulk/go-watchdog v1.3.0 // indirect
	github.com/rivo/uniseg v0.3.4 // indirect
	github.com/rogpeppe/go-internal v1.8.0 // indirect
	github.com/russross/blackfriday/v2 v2.1.0 // indirect
	github.com/shirou/gopsutil v3.21.11+incompatible // indirect
	github.com/spaolacci/murmur3 v1.1.0 // indirect
	github.com/syndtr/goleveldb v1.0.1-0.20220721030215-126854af5e6d // indirect
	github.com/tklauser/go-sysconf v0.3.10 // indirect
	github.com/tklauser/numcpus v0.5.0 // indirect
	github.com/uber/jaeger-client-go v2.25.0+incompatible // indirect
	github.com/wealdtech/go-eth2-types/v2 v2.5.2 // indirect
	github.com/xrash/smetrics v0.0.0-20201216005158-039620a65673 // indirect
	github.com/yusufpapurcu/wmi v1.2.2 // indirect
	go.uber.org/atomic v1.10.0 // indirect
	go.uber.org/dig v1.15.0 // indirect
	go.uber.org/fx v1.18.2 // indirect
	go.uber.org/multierr v1.8.0 // indirect
	go.uber.org/zap v1.24.0 // indirect
<<<<<<< HEAD
	golang.org/x/net v0.4.0 // indirect
=======
	golang.org/x/net v0.5.0 // indirect
>>>>>>> 8918e8c2
	golang.org/x/oauth2 v0.0.0-20220223155221-ee480838109b // indirect
	golang.org/x/term v0.4.0 // indirect
	golang.org/x/text v0.6.0 // indirect
	golang.org/x/time v0.0.0-20210220033141-f8bda1e9f3ba // indirect
	gopkg.in/cenkalti/backoff.v1 v1.1.0 // indirect
	gopkg.in/inf.v0 v0.9.1 // indirect
	gopkg.in/natefinch/npipe.v2 v2.0.0-20160621034901-c1b8fa8bdcce // indirect
	gopkg.in/tomb.v1 v1.0.0-20141024135613-dd632973f1e7 // indirect
	gopkg.in/yaml.v3 v3.0.1 // indirect
	k8s.io/apimachinery v0.18.3 // indirect
	k8s.io/klog v1.0.0 // indirect
	lukechampine.com/blake3 v1.1.7 // indirect
	nhooyr.io/websocket v1.8.7 // indirect
	sigs.k8s.io/structured-merge-diff/v3 v3.0.0 // indirect
	sigs.k8s.io/yaml v1.2.0 // indirect
)

require (
	github.com/cespare/cp v1.1.1 // indirect
	github.com/coreos/go-systemd v0.0.0-20191104093116-d3cd4ed1dbcf // indirect
	github.com/fatih/color v1.9.0 // indirect
	github.com/gballet/go-libpcsclite v0.0.0-20191108122812-4678299bea08 // indirect
	github.com/go-logr/logr v1.2.3 // indirect
	github.com/go-ole/go-ole v1.2.6 // indirect
	github.com/go-playground/validator/v10 v10.10.0
	github.com/peterh/liner v1.2.0 // indirect
	github.com/prometheus/tsdb v0.10.0 // indirect
	github.com/prysmaticlabs/gohashtree v0.0.2-alpha
	golang.org/x/sys v0.4.0 // indirect
	google.golang.org/api v0.34.0 // indirect
	google.golang.org/appengine v1.6.7 // indirect
	k8s.io/klog/v2 v2.80.0 // indirect
	k8s.io/utils v0.0.0-20200520001619-278ece378a50 // indirect
)

replace github.com/json-iterator/go => github.com/prestonvanloon/go v1.1.7-0.20190722034630-4f2e55fcf87b

replace github.com/MariusVanDerWijden/tx-fuzz => github.com/marcopolo/tx-fuzz v0.0.0-20220927011827-b5c461bc7cae

replace github.com/ethereum/go-ethereum => github.com/ethereum/go-ethereum v1.10.24-0.20230201150825-5c8cc10d1e05

// See https://github.com/prysmaticlabs/grpc-gateway/issues/2
replace github.com/grpc-ecosystem/grpc-gateway/v2 => github.com/prysmaticlabs/grpc-gateway/v2 v2.3.1-0.20220721162526-0d1c40b5f064<|MERGE_RESOLUTION|>--- conflicted
+++ resolved
@@ -81,11 +81,7 @@
 	go.etcd.io/bbolt v1.3.5
 	go.opencensus.io v0.24.0
 	go.uber.org/automaxprocs v1.3.0
-<<<<<<< HEAD
-	golang.org/x/crypto v0.4.0
-=======
 	golang.org/x/crypto v0.5.0
->>>>>>> 8918e8c2
 	golang.org/x/exp v0.0.0-20221205204356-47842c84f3db
 	golang.org/x/mod v0.7.0
 	golang.org/x/sync v0.1.0
@@ -135,11 +131,8 @@
 	github.com/gorilla/websocket v1.5.0 // indirect
 	github.com/graph-gophers/graphql-go v1.3.0 // indirect
 	github.com/hashicorp/go-bexpr v0.1.10 // indirect
-<<<<<<< HEAD
 	github.com/hashicorp/golang-lru/v2 v2.0.1 // indirect
-=======
 	github.com/holiman/big v0.0.0-20221017200358-a027dc42d04e // indirect
->>>>>>> 8918e8c2
 	github.com/holiman/bloomfilter/v2 v2.0.3 // indirect
 	github.com/holiman/goevmlab v0.0.0-20220902091028-02faf03e18e4 // indirect
 	github.com/huin/goupnp v1.0.3 // indirect
@@ -222,11 +215,7 @@
 	go.uber.org/fx v1.18.2 // indirect
 	go.uber.org/multierr v1.8.0 // indirect
 	go.uber.org/zap v1.24.0 // indirect
-<<<<<<< HEAD
-	golang.org/x/net v0.4.0 // indirect
-=======
 	golang.org/x/net v0.5.0 // indirect
->>>>>>> 8918e8c2
 	golang.org/x/oauth2 v0.0.0-20220223155221-ee480838109b // indirect
 	golang.org/x/term v0.4.0 // indirect
 	golang.org/x/text v0.6.0 // indirect
