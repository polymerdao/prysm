--- conflicted
+++ resolved
@@ -418,13 +418,6 @@
 				data = &SignedContributionAndProofJson{}
 			case events.BLSToExecutionChangeTopic:
 				data = &SignedBLSToExecutionChangeJson{}
-<<<<<<< HEAD
-			case events.LightClientFinalityUpdateTopic:
-				data = &LightClientFinalityUpdateResponseJson{}
-			case events.LightClientOptimisticUpdateTopic:
-				data = &LightClientOptimisticUpdateResponseJson{}
-=======
->>>>>>> 490bd22b
 			case events.PayloadAttributesTopic:
 				dataSubset := &dataSubset{}
 				if err := json.Unmarshal(msg.Data, dataSubset); err != nil {
@@ -438,6 +431,10 @@
 				default:
 					return apimiddleware.InternalServerError(errors.New("payload version unsupported"))
 				}
+			case events.LightClientFinalityUpdateTopic:
+				data = &LightClientFinalityUpdateResponseJson{}
+			case events.LightClientOptimisticUpdateTopic:
+				data = &LightClientOptimisticUpdateResponseJson{}
 			case "error":
 				data = &EventErrorJson{}
 			default:
