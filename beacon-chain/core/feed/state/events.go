--- conflicted
+++ resolved
@@ -25,15 +25,12 @@
 	FinalizedCheckpoint
 	// NewHead of the chain event.
 	NewHead
-<<<<<<< HEAD
+	// MissedSlot is sent when we need to notify users that a slot was missed.
+	MissedSlot
 	// LightClientFinalityUpdate event
 	LightClientFinalityUpdate
 	// LightClientOptimisticUpdate event
 	LightClientOptimisticUpdate
-=======
->>>>>>> 490bd22b
-	// MissedSlot is sent when we need to notify users that a slot was missed.
-	MissedSlot
 )
 
 // BlockProcessedData is the data sent with BlockProcessed events.
