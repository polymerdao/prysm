package initialsync

import (
	"context"
	"testing"
	"time"

	"github.com/gogo/protobuf/proto"
	peer "github.com/libp2p/go-libp2p-peer"
	b "github.com/prysmaticlabs/prysm/beacon-chain/core/blocks"
	"github.com/prysmaticlabs/prysm/beacon-chain/db"
	"github.com/prysmaticlabs/prysm/beacon-chain/internal"
	pb "github.com/prysmaticlabs/prysm/proto/beacon/p2p/v1"
	"github.com/prysmaticlabs/prysm/shared/event"
	"github.com/prysmaticlabs/prysm/shared/hashutil"
	"github.com/prysmaticlabs/prysm/shared/p2p"
	"github.com/prysmaticlabs/prysm/shared/params"
	"github.com/prysmaticlabs/prysm/shared/testutil"
	logTest "github.com/sirupsen/logrus/hooks/test"
)

type mockP2P struct {
}

func (mp *mockP2P) Subscribe(msg proto.Message, channel chan p2p.Message) event.Subscription {
	return new(event.Feed).Subscribe(channel)
}

func (mp *mockP2P) Broadcast(ctx context.Context, msg proto.Message) {}

func (mp *mockP2P) Send(ctx context.Context, msg proto.Message, peerID peer.ID) error {
	return nil
}

func (mp *mockP2P) Reputation(_ peer.ID, _ int) {

}

type mockSyncService struct {
	hasStarted bool
	isSynced   bool
}

func (ms *mockSyncService) Start() {
	ms.hasStarted = true
}

func (ms *mockSyncService) IsSyncedWithNetwork() bool {
	return ms.isSynced
}

func (ms *mockSyncService) ResumeSync() {

}

type mockChainService struct{}

func (ms *mockChainService) CanonicalBlockFeed() *event.Feed {
	return new(event.Feed)
}

func (ms *mockChainService) ReceiveBlock(ctx context.Context, block *pb.BeaconBlock) (*pb.BeaconState, error) {
	return &pb.BeaconState{}, nil
}

func (ms *mockChainService) AdvanceState(
	ctx context.Context, beaconState *pb.BeaconState, block *pb.BeaconBlock,
) (*pb.BeaconState, error) {
	return &pb.BeaconState{}, nil
}

func (ms *mockChainService) VerifyBlockValidity(
	ctx context.Context,
	block *pb.BeaconBlock,
	beaconState *pb.BeaconState,
) error {
	return nil
}

func (ms *mockChainService) ApplyForkChoiceRule(ctx context.Context, block *pb.BeaconBlock, computedState *pb.BeaconState) error {
	return nil
}

func (ms *mockChainService) CleanupBlockOperations(ctx context.Context, block *pb.BeaconBlock) error {
	return nil
}

func setUpGenesisStateAndBlock(beaconDB *db.BeaconDB, t *testing.T) {
	ctx := context.Background()
	genesisTime := time.Now()
	unixTime := uint64(genesisTime.Unix())
	if err := beaconDB.InitializeState(context.Background(), unixTime, []*pb.Deposit{}, nil); err != nil {
		t.Fatalf("could not initialize beacon state to disk: %v", err)
	}
	beaconState, err := beaconDB.HeadState(ctx)
	if err != nil {
		t.Fatalf("could not attempt fetch beacon state: %v", err)
	}
	stateRoot, err := hashutil.HashProto(beaconState)
	if err != nil {
		log.Errorf("unable to marshal the beacon state: %v", err)
		return
	}
	genBlock := b.NewGenesisBlock(stateRoot[:])
	if err := beaconDB.SaveBlock(genBlock); err != nil {
		t.Fatalf("could not save genesis block to disk: %v", err)
	}
	if err := beaconDB.UpdateChainHead(ctx, genBlock, beaconState); err != nil {
		t.Fatalf("could not set chain head, %v", err)
	}
}

<<<<<<< HEAD
func TestSavingBlock_InSync(t *testing.T) {
	hook := logTest.NewGlobal()
	db := internal.SetupDB(t)
	setUpGenesisStateAndBlock(db, t)

	cfg := &Config{
		P2P:          &mockP2P{},
		SyncService:  &mockSyncService{},
		ChainService: &mockChainService{},
		BeaconDB:     db,
		PowChain:     &mockPowchain{},
	}
	ss := NewInitialSyncService(context.Background(), cfg)

	exitRoutine := make(chan bool)

	defer func() {
		close(exitRoutine)
	}()

	go func() {
		ss.run()
		exitRoutine <- true
	}()

	genericHash := make([]byte, 32)
	genericHash[0] = 'a'

	fState := &pb.BeaconState{
		FinalizedEpoch: params.BeaconConfig().GenesisEpoch + 1,
		LatestBlock: &pb.BeaconBlock{
			Slot: params.BeaconConfig().GenesisSlot + params.BeaconConfig().SlotsPerEpoch,
		},
		LatestEth1Data: &pb.Eth1Data{
			BlockRoot: []byte{},
		},
	}

	stateResponse := &pb.BeaconStateResponse{
		FinalizedState: fState,
	}

	incorrectState := &pb.BeaconState{
		FinalizedEpoch:        params.BeaconConfig().GenesisEpoch,
		CurrentJustifiedEpoch: params.BeaconConfig().GenesisEpoch + 1,
		LatestBlock: &pb.BeaconBlock{
			Slot: params.BeaconConfig().GenesisSlot + 4*params.BeaconConfig().SlotsPerEpoch,
		},
		LatestEth1Data: &pb.Eth1Data{
			BlockRoot: []byte{},
		},
	}

	incorrectStateResponse := &pb.BeaconStateResponse{
		FinalizedState: incorrectState,
	}

	stateRoot, err := hashutil.HashProto(fState)
	if err != nil {
		t.Fatalf("unable to tree hash state: %v", err)
	}
	beaconStateRootHash32 := stateRoot

	getBlockResponseMsg := func(Slot uint64) p2p.Message {
		block := &pb.BeaconBlock{
			Eth1Data: &pb.Eth1Data{
				DepositRoot: []byte{1, 2, 3},
				BlockRoot:   []byte{4, 5, 6},
			},
			ParentBlockRoot: genericHash,
			Slot:            Slot,
			StateRoot:       beaconStateRootHash32[:],
		}

		blockResponse := &pb.BeaconBlockResponse{
			Block: block,
		}

		return p2p.Message{
			Peer: "",
			Data: blockResponse,
			Ctx:  context.Background(),
		}
	}

	if err != nil {
		t.Fatalf("Unable to hash block %v", err)
	}

	msg1 := getBlockResponseMsg(params.BeaconConfig().GenesisSlot + 1)

	// saving genesis block
	ss.blockBuf <- msg1

	msg2 := p2p.Message{
		Peer: "",
		Data: incorrectStateResponse,
		Ctx:  context.Background(),
	}

	ss.stateBuf <- msg2

	msg2.Data = stateResponse

	ss.stateBuf <- msg2

	msg1 = getBlockResponseMsg(params.BeaconConfig().GenesisSlot + 1)
	ss.blockBuf <- msg1

	msg1 = getBlockResponseMsg(params.BeaconConfig().GenesisSlot + 2)
	ss.blockBuf <- msg1

	ss.cancel()
	<-exitRoutine

	hook.Reset()
	internal.TeardownDB(t, db)
}

=======
>>>>>>> fbac09c1
func TestProcessingBatchedBlocks_OK(t *testing.T) {
	db := internal.SetupDB(t)
	defer internal.TeardownDB(t, db)
	setUpGenesisStateAndBlock(db, t)

	cfg := &Config{
		P2P:          &mockP2P{},
		SyncService:  &mockSyncService{},
		ChainService: &mockChainService{},
		BeaconDB:     db,
	}
	ss := NewInitialSyncService(context.Background(), cfg)

	batchSize := 20
	batchedBlocks := make([]*pb.BeaconBlock, batchSize)

	for i := 1; i <= batchSize; i++ {
		batchedBlocks[i-1] = &pb.BeaconBlock{
			Slot: params.BeaconConfig().GenesisSlot + uint64(i),
		}
	}
	// edge case: handle out of order block list. Specifically with the highest
	// block first. This is swapping the first and last blocks in the list.
	batchedBlocks[0], batchedBlocks[batchSize-1] = batchedBlocks[batchSize-1], batchedBlocks[0]

	msg := p2p.Message{
		Ctx: context.Background(),
		Data: &pb.BatchedBeaconBlockResponse{
			BatchedBlocks: batchedBlocks,
		},
	}

	chainHead := &pb.ChainHeadResponse{}

	ss.processBatchedBlocks(msg, chainHead)

}

func TestProcessingBlocks_SkippedSlots(t *testing.T) {
	db := internal.SetupDB(t)
	defer internal.TeardownDB(t, db)
	setUpGenesisStateAndBlock(db, t)
	ctx := context.Background()

	cfg := &Config{
		P2P:          &mockP2P{},
		SyncService:  &mockSyncService{},
		ChainService: &mockChainService{},
		BeaconDB:     db,
	}
	ss := NewInitialSyncService(context.Background(), cfg)

	batchSize := 20
	blks, err := ss.db.BlocksBySlot(ctx, params.BeaconConfig().GenesisSlot)
	if err != nil {
		t.Fatalf("Unable to get genesis block %v", err)
	}
	h, err := hashutil.HashBeaconBlock(blks[0])
	if err != nil {
		t.Fatalf("Unable to hash block %v", err)
	}
	parentHash := h[:]

	for i := 1; i <= batchSize; i++ {
		// skip slots
		if i == 4 || i == 6 || i == 13 || i == 17 {
			continue
		}
		block := &pb.BeaconBlock{
			Slot:       uint64(i),
			ParentRoot: parentHash,
		}

		chainHead := &pb.ChainHeadResponse{}

		ss.processBlock(context.Background(), block, chainHead)

		// Save the block and set the parent hash of the next block
		// as the hash of the current block.
		if err := ss.db.SaveBlock(block); err != nil {
			t.Fatalf("Block unable to be saved %v", err)
		}

		hash, err := hashutil.HashBeaconBlock(block)
		if err != nil {
			t.Fatalf("Could not hash block %v", err)
		}
		parentHash = hash[:]

	}

}

func TestSafelyHandleMessage(t *testing.T) {
	hook := logTest.NewGlobal()

	safelyHandleMessage(func(_ p2p.Message) error {
		panic("bad!")
	}, p2p.Message{
		Data: &pb.BeaconBlock{},
	})

	testutil.AssertLogsContain(t, hook, "Panicked when handling p2p message!")
}

func TestSafelyHandleMessage_NoData(t *testing.T) {
	hook := logTest.NewGlobal()

	safelyHandleMessage(func(_ p2p.Message) error {
		panic("bad!")
	}, p2p.Message{})

	entry := hook.LastEntry()
	if entry.Data["msg"] != "message contains no data" {
		t.Errorf("Message logged was not what was expected: %s", entry.Data["msg"])
	}
}<|MERGE_RESOLUTION|>--- conflicted
+++ resolved
@@ -110,7 +110,6 @@
 	}
 }
 
-<<<<<<< HEAD
 func TestSavingBlock_InSync(t *testing.T) {
 	hook := logTest.NewGlobal()
 	db := internal.SetupDB(t)
@@ -230,8 +229,6 @@
 	internal.TeardownDB(t, db)
 }
 
-=======
->>>>>>> fbac09c1
 func TestProcessingBatchedBlocks_OK(t *testing.T) {
 	db := internal.SetupDB(t)
 	defer internal.TeardownDB(t, db)
