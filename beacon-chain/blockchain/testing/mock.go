// Package testing includes useful mocks for writing unit
// tests which depend on logic from the blockchain package.
package testing

import (
	"bytes"
	"context"
	"sync"
	"time"

	"github.com/pkg/errors"
	"github.com/prysmaticlabs/prysm/v4/async/event"
	"github.com/prysmaticlabs/prysm/v4/beacon-chain/core/epoch/precompute"
	"github.com/prysmaticlabs/prysm/v4/beacon-chain/core/feed"
	blockfeed "github.com/prysmaticlabs/prysm/v4/beacon-chain/core/feed/block"
	opfeed "github.com/prysmaticlabs/prysm/v4/beacon-chain/core/feed/operation"
	statefeed "github.com/prysmaticlabs/prysm/v4/beacon-chain/core/feed/state"
	"github.com/prysmaticlabs/prysm/v4/beacon-chain/core/helpers"
	"github.com/prysmaticlabs/prysm/v4/beacon-chain/db"
	"github.com/prysmaticlabs/prysm/v4/beacon-chain/forkchoice"
	"github.com/prysmaticlabs/prysm/v4/beacon-chain/state"
	state_native "github.com/prysmaticlabs/prysm/v4/beacon-chain/state/state-native"
	fieldparams "github.com/prysmaticlabs/prysm/v4/config/fieldparams"
	"github.com/prysmaticlabs/prysm/v4/config/params"
	"github.com/prysmaticlabs/prysm/v4/consensus-types/interfaces"
	"github.com/prysmaticlabs/prysm/v4/consensus-types/primitives"
	"github.com/prysmaticlabs/prysm/v4/encoding/bytesutil"
	enginev1 "github.com/prysmaticlabs/prysm/v4/proto/engine/v1"
	ethpbv1 "github.com/prysmaticlabs/prysm/v4/proto/eth/v1"
	ethpb "github.com/prysmaticlabs/prysm/v4/proto/prysm/v1alpha1"
	"github.com/sirupsen/logrus"
)

var ErrNilState = errors.New("nil state")

// ChainService defines the mock interface for testing
type ChainService struct {
	NotFinalized                bool
	Optimistic                  bool
	ValidAttestation            bool
	ValidatorsRoot              [32]byte
	PublicKey                   [fieldparams.BLSPubkeyLength]byte
	FinalizedCheckPoint         *ethpb.Checkpoint
	CurrentJustifiedCheckPoint  *ethpb.Checkpoint
	PreviousJustifiedCheckPoint *ethpb.Checkpoint
	Slot                        *primitives.Slot // Pointer because 0 is a useful value, so checking against it can be incorrect.
	Balance                     *precompute.Balance
	CanonicalRoots              map[[32]byte]bool
	Fork                        *ethpb.Fork
	ETH1Data                    *ethpb.Eth1Data
	InitSyncBlockRoots          map[[32]byte]bool
	DB                          db.Database
	State                       state.BeaconState
	Block                       interfaces.ReadOnlySignedBeaconBlock
	VerifyBlkDescendantErr      error
	stateNotifier               statefeed.Notifier
	BlocksReceived              []interfaces.ReadOnlySignedBeaconBlock
	SyncCommitteeIndices        []primitives.CommitteeIndex
	blockNotifier               blockfeed.Notifier
	opNotifier                  opfeed.Notifier
	Root                        []byte
	SyncCommitteeDomain         []byte
	SyncSelectionProofDomain    []byte
	SyncContributionProofDomain []byte
	SyncCommitteePubkeys        [][]byte
	Genesis                     time.Time
	ForkChoiceStore             forkchoice.ForkChoicer
	ReceiveBlockMockErr         error
	OptimisticCheckRootReceived [32]byte
	FinalizedRoots              map[[32]byte]bool
	OptimisticRoots             map[[32]byte]bool
<<<<<<< HEAD
}

func (s *ChainService) Ancestor(ctx context.Context, root []byte, slot primitives.Slot) ([]byte, error) {
	r, err := s.ForkChoiceStore.AncestorRoot(ctx, bytesutil.ToBytes32(root), slot)
	return r[:], err
=======
>>>>>>> 490bd22b
}

func (s *ChainService) Ancestor(ctx context.Context, root []byte, slot primitives.Slot) ([]byte, error) {
	r, err := s.ForkChoiceStore.AncestorRoot(ctx, bytesutil.ToBytes32(root), slot)
	return r[:], err
}

// StateNotifier mocks the same method in the chain service.
func (s *ChainService) StateNotifier() statefeed.Notifier {
	if s.stateNotifier == nil {
		s.stateNotifier = &MockStateNotifier{}
	}
	return s.stateNotifier
}

// BlockNotifier mocks the same method in the chain service.
func (s *ChainService) BlockNotifier() blockfeed.Notifier {
	if s.blockNotifier == nil {
		s.blockNotifier = &MockBlockNotifier{}
	}
	return s.blockNotifier
}

// MockBlockNotifier mocks the block notifier.
type MockBlockNotifier struct {
	feed *event.Feed
}

// BlockFeed returns a block feed.
func (mbn *MockBlockNotifier) BlockFeed() *event.Feed {
	if mbn.feed == nil {
		mbn.feed = new(event.Feed)
	}
	return mbn.feed
}

// MockStateNotifier mocks the state notifier.
type MockStateNotifier struct {
	feed     *event.Feed
	feedLock sync.Mutex

	recv     []*feed.Event
	recvLock sync.Mutex
	recvCh   chan *feed.Event

	RecordEvents bool
}

// ReceivedEvents returns the events received by the state feed in this mock.
func (msn *MockStateNotifier) ReceivedEvents() []*feed.Event {
	msn.recvLock.Lock()
	defer msn.recvLock.Unlock()
	return msn.recv
}

// StateFeed returns a state feed.
func (msn *MockStateNotifier) StateFeed() *event.Feed {
	msn.feedLock.Lock()
	defer msn.feedLock.Unlock()

	if msn.feed == nil && msn.recvCh == nil {
		msn.feed = new(event.Feed)
		if msn.RecordEvents {
			msn.recvCh = make(chan *feed.Event)
			sub := msn.feed.Subscribe(msn.recvCh)

			go func() {
				for {
					select {
					case evt := <-msn.recvCh:
						msn.recvLock.Lock()
						msn.recv = append(msn.recv, evt)
						msn.recvLock.Unlock()
					case <-sub.Err():
						sub.Unsubscribe()
						return
					}
				}
			}()
		}
	}
	return msn.feed
}

// OperationNotifier mocks the same method in the chain service.
func (s *ChainService) OperationNotifier() opfeed.Notifier {
	if s.opNotifier == nil {
		s.opNotifier = &MockOperationNotifier{}
	}
	return s.opNotifier
}

// MockOperationNotifier mocks the operation notifier.
type MockOperationNotifier struct {
	feed *event.Feed
}

// OperationFeed returns an operation feed.
func (mon *MockOperationNotifier) OperationFeed() *event.Feed {
	if mon.feed == nil {
		mon.feed = new(event.Feed)
	}
	return mon.feed
}

// ReceiveBlockInitialSync mocks ReceiveBlockInitialSync method in chain service.
func (s *ChainService) ReceiveBlockInitialSync(ctx context.Context, block interfaces.ReadOnlySignedBeaconBlock, _ [32]byte) error {
	if s.State == nil {
		return ErrNilState
	}
	parentRoot := block.Block().ParentRoot()
	if !bytes.Equal(s.Root, parentRoot[:]) {
		return errors.Errorf("wanted %#x but got %#x", s.Root, block.Block().ParentRoot())
	}
	if err := s.State.SetSlot(block.Block().Slot()); err != nil {
		return err
	}
	s.BlocksReceived = append(s.BlocksReceived, block)
	signingRoot, err := block.Block().HashTreeRoot()
	if err != nil {
		return err
	}
	if s.DB != nil {
		if err := s.DB.SaveBlock(ctx, block); err != nil {
			return err
		}
		logrus.Infof("Saved block with root: %#x at slot %d", signingRoot, block.Block().Slot())
	}
	s.Root = signingRoot[:]
	s.Block = block
	return nil
}

// ReceiveBlockBatch processes blocks in batches from initial-sync.
func (s *ChainService) ReceiveBlockBatch(ctx context.Context, blks []interfaces.ReadOnlySignedBeaconBlock, _ [][32]byte) error {
	if s.State == nil {
		return ErrNilState
	}
	for _, b := range blks {
		parentRoot := b.Block().ParentRoot()
		if !bytes.Equal(s.Root, parentRoot[:]) {
			return errors.Errorf("wanted %#x but got %#x", s.Root, b.Block().ParentRoot())
		}
		if err := s.State.SetSlot(b.Block().Slot()); err != nil {
			return err
		}
		s.BlocksReceived = append(s.BlocksReceived, b)
		signingRoot, err := b.Block().HashTreeRoot()
		if err != nil {
			return err
		}
		if s.DB != nil {
			if err := s.DB.SaveBlock(ctx, b); err != nil {
				return err
			}
			logrus.Infof("Saved block with root: %#x at slot %d", signingRoot, b.Block().Slot())
		}
		s.Root = signingRoot[:]
		s.Block = b
	}
	return nil
}

// ReceiveBlock mocks ReceiveBlock method in chain service.
func (s *ChainService) ReceiveBlock(ctx context.Context, block interfaces.ReadOnlySignedBeaconBlock, _ [32]byte) error {
	if s.ReceiveBlockMockErr != nil {
		return s.ReceiveBlockMockErr
	}
	if s.State == nil {
		return ErrNilState
	}
	parentRoot := block.Block().ParentRoot()
	if !bytes.Equal(s.Root, parentRoot[:]) {
		return errors.Errorf("wanted %#x but got %#x", s.Root, block.Block().ParentRoot())
	}
	if err := s.State.SetSlot(block.Block().Slot()); err != nil {
		return err
	}
	s.BlocksReceived = append(s.BlocksReceived, block)
	signingRoot, err := block.Block().HashTreeRoot()
	if err != nil {
		return err
	}
	if s.DB != nil {
		if err := s.DB.SaveBlock(ctx, block); err != nil {
			return err
		}
		logrus.Infof("Saved block with root: %#x at slot %d", signingRoot, block.Block().Slot())
	}
	s.Root = signingRoot[:]
	s.Block = block
	return nil
}

// HeadSlot mocks HeadSlot method in chain service.
func (s *ChainService) HeadSlot() primitives.Slot {
	if s.State == nil {
		return 0
	}
	return s.State.Slot()
}

// HeadRoot mocks HeadRoot method in chain service.
func (s *ChainService) HeadRoot(_ context.Context) ([]byte, error) {
	if len(s.Root) > 0 {
		return s.Root, nil
	}
	return make([]byte, 32), nil
}

// HeadBlock mocks HeadBlock method in chain service.
func (s *ChainService) HeadBlock(context.Context) (interfaces.ReadOnlySignedBeaconBlock, error) {
	return s.Block, nil
}

// HeadState mocks HeadState method in chain service.
func (s *ChainService) HeadState(context.Context) (state.BeaconState, error) {
	return s.State, nil
}

// HeadStateReadOnly mocks HeadStateReadOnly method in chain service.
func (s *ChainService) HeadStateReadOnly(context.Context) (state.ReadOnlyBeaconState, error) {
	return s.State, nil
}

// CurrentFork mocks HeadState method in chain service.
func (s *ChainService) CurrentFork() *ethpb.Fork {
	return s.Fork
}

// FinalizedCheckpt mocks FinalizedCheckpt method in chain service.
func (s *ChainService) FinalizedCheckpt() *ethpb.Checkpoint {
	return s.FinalizedCheckPoint
}

// CurrentJustifiedCheckpt mocks CurrentJustifiedCheckpt method in chain service.
func (s *ChainService) CurrentJustifiedCheckpt() *ethpb.Checkpoint {
	return s.CurrentJustifiedCheckPoint
}

// PreviousJustifiedCheckpt mocks PreviousJustifiedCheckpt method in chain service.
func (s *ChainService) PreviousJustifiedCheckpt() *ethpb.Checkpoint {
	return s.PreviousJustifiedCheckPoint
}

// ReceiveAttestation mocks ReceiveAttestation method in chain service.
func (_ *ChainService) ReceiveAttestation(_ context.Context, _ *ethpb.Attestation) error {
	return nil
}

// AttestationTargetState mocks AttestationTargetState method in chain service.
func (s *ChainService) AttestationTargetState(_ context.Context, _ *ethpb.Checkpoint) (state.ReadOnlyBeaconState, error) {
	return s.State, nil
}

// HeadValidatorsIndices mocks the same method in the chain service.
func (s *ChainService) HeadValidatorsIndices(ctx context.Context, epoch primitives.Epoch) ([]primitives.ValidatorIndex, error) {
	if s.State == nil {
		return []primitives.ValidatorIndex{}, nil
	}
	return helpers.ActiveValidatorIndices(ctx, s.State, epoch)
}

// HeadETH1Data provides the current ETH1Data of the head state.
func (s *ChainService) HeadETH1Data() *ethpb.Eth1Data {
	return s.ETH1Data
}

// GenesisTime mocks the same method in the chain service.
func (s *ChainService) GenesisTime() time.Time {
	return s.Genesis
}

// GenesisValidatorsRoot mocks the same method in the chain service.
func (s *ChainService) GenesisValidatorsRoot() [32]byte {
	return s.ValidatorsRoot
}

// CurrentSlot mocks the same method in the chain service.
func (s *ChainService) CurrentSlot() primitives.Slot {
	if s.Slot != nil {
		return *s.Slot
	}
	return primitives.Slot(uint64(time.Now().Unix()-s.Genesis.Unix()) / params.BeaconConfig().SecondsPerSlot)
}

// Participation mocks the same method in the chain service.
func (s *ChainService) Participation(_ uint64) *precompute.Balance {
	return s.Balance
}

// IsValidAttestation always returns true.
func (s *ChainService) IsValidAttestation(_ context.Context, _ *ethpb.Attestation) bool {
	return s.ValidAttestation
}

// IsCanonical returns and determines whether a block with the provided root is part of
// the canonical chain.
func (s *ChainService) IsCanonical(_ context.Context, r [32]byte) (bool, error) {
	if s.CanonicalRoots != nil {
		_, ok := s.CanonicalRoots[r]
		return ok, nil
	}
	return true, nil
}

// HasBlock mocks the same method in the chain service.
func (s *ChainService) HasBlock(ctx context.Context, rt [32]byte) bool {
	if s.DB == nil {
		return false
	}
	if s.DB.HasBlock(ctx, rt) {
		return true
	}
	if s.InitSyncBlockRoots == nil {
		return false
	}
	return s.InitSyncBlockRoots[rt]
}

// HeadGenesisValidatorsRoot mocks HeadGenesisValidatorsRoot method in chain service.
func (_ *ChainService) HeadGenesisValidatorsRoot() [32]byte {
	return [32]byte{}
}

// VerifyLmdFfgConsistency mocks VerifyLmdFfgConsistency and always returns nil.
func (_ *ChainService) VerifyLmdFfgConsistency(_ context.Context, a *ethpb.Attestation) error {
	if !bytes.Equal(a.Data.BeaconBlockRoot, a.Data.Target.Root) {
		return errors.New("LMD and FFG miss matched")
	}
	return nil
}

// ChainHeads mocks ChainHeads and always return nil.
func (_ *ChainService) ChainHeads() ([][32]byte, []primitives.Slot) {
	return [][32]byte{
			bytesutil.ToBytes32(bytesutil.PadTo([]byte("foo"), 32)),
			bytesutil.ToBytes32(bytesutil.PadTo([]byte("bar"), 32)),
		},
		[]primitives.Slot{0, 1}
}

// HeadPublicKeyToValidatorIndex mocks HeadPublicKeyToValidatorIndex and always return 0 and true.
func (_ *ChainService) HeadPublicKeyToValidatorIndex(_ [fieldparams.BLSPubkeyLength]byte) (primitives.ValidatorIndex, bool) {
	return 0, true
}

// HeadValidatorIndexToPublicKey mocks HeadValidatorIndexToPublicKey and always return empty and nil.
func (s *ChainService) HeadValidatorIndexToPublicKey(_ context.Context, _ primitives.ValidatorIndex) ([fieldparams.BLSPubkeyLength]byte, error) {
	return s.PublicKey, nil
}

// HeadSyncCommitteeIndices mocks HeadSyncCommitteeIndices and always return `HeadNextSyncCommitteeIndices`.
func (s *ChainService) HeadSyncCommitteeIndices(_ context.Context, _ primitives.ValidatorIndex, _ primitives.Slot) ([]primitives.CommitteeIndex, error) {
	return s.SyncCommitteeIndices, nil
}

// HeadSyncCommitteePubKeys mocks HeadSyncCommitteePubKeys and always return empty nil.
func (s *ChainService) HeadSyncCommitteePubKeys(_ context.Context, _ primitives.Slot, _ primitives.CommitteeIndex) ([][]byte, error) {
	return s.SyncCommitteePubkeys, nil
}

// HeadSyncCommitteeDomain mocks HeadSyncCommitteeDomain and always return empty nil.
func (s *ChainService) HeadSyncCommitteeDomain(_ context.Context, _ primitives.Slot) ([]byte, error) {
	return s.SyncCommitteeDomain, nil
}

// HeadSyncSelectionProofDomain mocks HeadSyncSelectionProofDomain and always return empty nil.
func (s *ChainService) HeadSyncSelectionProofDomain(_ context.Context, _ primitives.Slot) ([]byte, error) {
	return s.SyncSelectionProofDomain, nil
}

// HeadSyncContributionProofDomain mocks HeadSyncContributionProofDomain and always return empty nil.
func (s *ChainService) HeadSyncContributionProofDomain(_ context.Context, _ primitives.Slot) ([]byte, error) {
	return s.SyncContributionProofDomain, nil
}

// IsOptimistic mocks the same method in the chain service.
func (s *ChainService) IsOptimistic(_ context.Context) (bool, error) {
	return s.Optimistic, nil
}

// InForkchoice mocks the same method in the chain service
func (s *ChainService) InForkchoice(_ [32]byte) bool {
	return !s.NotFinalized
}

// IsOptimisticForRoot mocks the same method in the chain service.
func (s *ChainService) IsOptimisticForRoot(_ context.Context, root [32]byte) (bool, error) {
	s.OptimisticCheckRootReceived = root
	return s.OptimisticRoots[root], nil
}

// UpdateHead mocks the same method in the chain service.
func (s *ChainService) UpdateHead(ctx context.Context, slot primitives.Slot) {
	ojc := &ethpb.Checkpoint{}
	st, root, err := prepareForkchoiceState(ctx, slot, bytesutil.ToBytes32(s.Root), [32]byte{}, [32]byte{}, ojc, ojc)
	if err != nil {
		logrus.WithError(err).Error("could not update head")
	}
	err = s.ForkChoiceStore.InsertNode(ctx, st, root)
	if err != nil {
		logrus.WithError(err).Error("could not insert node to forkchoice")
	}
}

// ReceiveAttesterSlashing mocks the same method in the chain service.
func (s *ChainService) ReceiveAttesterSlashing(context.Context, *ethpb.AttesterSlashing) {}

// IsFinalized mocks the same method in the chain service.
func (s *ChainService) IsFinalized(_ context.Context, blockRoot [32]byte) bool {
	return s.FinalizedRoots[blockRoot]
}

// prepareForkchoiceState prepares a beacon state with the given data to mock
// insert into forkchoice
func prepareForkchoiceState(
	_ context.Context,
	slot primitives.Slot,
	blockRoot [32]byte,
	parentRoot [32]byte,
	payloadHash [32]byte,
	justified *ethpb.Checkpoint,
	finalized *ethpb.Checkpoint,
) (state.BeaconState, [32]byte, error) {
	blockHeader := &ethpb.BeaconBlockHeader{
		ParentRoot: parentRoot[:],
	}

	executionHeader := &enginev1.ExecutionPayloadHeader{
		BlockHash: payloadHash[:],
	}

	base := &ethpb.BeaconStateBellatrix{
		Slot:                         slot,
		RandaoMixes:                  make([][]byte, params.BeaconConfig().EpochsPerHistoricalVector),
		BlockRoots:                   make([][]byte, 1),
		CurrentJustifiedCheckpoint:   justified,
		FinalizedCheckpoint:          finalized,
		LatestExecutionPayloadHeader: executionHeader,
		LatestBlockHeader:            blockHeader,
	}

	base.BlockRoots[0] = append(base.BlockRoots[0], blockRoot[:]...)
	st, err := state_native.InitializeFromProtoBellatrix(base)
	return st, blockRoot, err
}

// CachedHeadRoot mocks the same method in the chain service
func (s *ChainService) CachedHeadRoot() [32]byte {
	if s.ForkChoiceStore != nil {
		return s.ForkChoiceStore.CachedHeadRoot()
	}
	return [32]byte{}
}

// GetProposerHead mocks the same method in the chain service
func (s *ChainService) GetProposerHead() [32]byte {
	if s.ForkChoiceStore != nil {
		return s.ForkChoiceStore.GetProposerHead()
	}
	return [32]byte{}
}

// SetForkchoiceGenesisTime mocks the same method in the chain service
func (s *ChainService) SetForkChoiceGenesisTime(timestamp uint64) {
	if s.ForkChoiceStore != nil {
		s.ForkChoiceStore.SetGenesisTime(timestamp)
	}
}

// ReceivedBlocksLastEpoch mocks the same method in the chain service
func (s *ChainService) ReceivedBlocksLastEpoch() (uint64, error) {
	if s.ForkChoiceStore != nil {
		return s.ForkChoiceStore.ReceivedBlocksLastEpoch()
	}
	return 0, nil
}

// HighestReceivedBlockSlot mocks the same method in the chain service
func (s *ChainService) HighestReceivedBlockSlot() primitives.Slot {
	if s.ForkChoiceStore != nil {
		return s.ForkChoiceStore.HighestReceivedBlockSlot()
	}
	return 0
}

// InsertNode mocks the same method in the chain service
func (s *ChainService) InsertNode(ctx context.Context, st state.BeaconState, root [32]byte) error {
	if s.ForkChoiceStore != nil {
		return s.ForkChoiceStore.InsertNode(ctx, st, root)
	}
	return nil
}

// ForkChoiceDump mocks the same method in the chain service
func (s *ChainService) ForkChoiceDump(ctx context.Context) (*ethpbv1.ForkChoiceDump, error) {
	if s.ForkChoiceStore != nil {
		return s.ForkChoiceStore.ForkChoiceDump(ctx)
	}
	return nil, nil
}

// NewSlot mocks the same method in the chain service
func (s *ChainService) NewSlot(ctx context.Context, slot primitives.Slot) error {
	if s.ForkChoiceStore != nil {
		return s.ForkChoiceStore.NewSlot(ctx, slot)
	}
	return nil
}

// ProposerBoost mocks the same method in the chain service
func (s *ChainService) ProposerBoost() [32]byte {
	if s.ForkChoiceStore != nil {
		return s.ForkChoiceStore.ProposerBoost()
	}
	return [32]byte{}
}

// FinalizedBlockHash mocks the same method in the chain service
func (s *ChainService) FinalizedBlockHash() [32]byte {
	return [32]byte{}
}

// UnrealizedJustifiedPayloadBlockHash mocks the same method in the chain service
func (s *ChainService) UnrealizedJustifiedPayloadBlockHash() [32]byte {
	return [32]byte{}
}<|MERGE_RESOLUTION|>--- conflicted
+++ resolved
@@ -69,14 +69,6 @@
 	OptimisticCheckRootReceived [32]byte
 	FinalizedRoots              map[[32]byte]bool
 	OptimisticRoots             map[[32]byte]bool
-<<<<<<< HEAD
-}
-
-func (s *ChainService) Ancestor(ctx context.Context, root []byte, slot primitives.Slot) ([]byte, error) {
-	r, err := s.ForkChoiceStore.AncestorRoot(ctx, bytesutil.ToBytes32(root), slot)
-	return r[:], err
-=======
->>>>>>> 490bd22b
 }
 
 func (s *ChainService) Ancestor(ctx context.Context, root []byte, slot primitives.Slot) ([]byte, error) {
